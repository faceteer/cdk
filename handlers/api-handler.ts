import Ajv, { JSONSchemaType, ValidateFunction } from 'ajv';
import type {
	APIGatewayProxyEventPathParameters,
	APIGatewayProxyEventV2,
	APIGatewayProxyHandlerV2,
	Handler,
} from 'aws-lambda';
import * as qs from 'qs';
import { FailedResponse, IFailedResponse, ISuccessResponse } from '../response';
import { HandlerDefinition, HandlerTypes } from './handler';

const ajv = new Ajv({
	removeAdditional: 'all',
	coerceTypes: true,
});

export type ApiPathParameters<T extends ReadonlyArray<string>> = Record<
	T[number],
	string
>;

export interface ApiHandlerDefinition<
	B = never,
	Q = never,
	R = never,
	P extends ReadonlyArray<string> = ReadonlyArray<string>,
> extends HandlerDefinition {
<<<<<<< HEAD
=======
	/** The name of the function  */
>>>>>>> 369f3f4f
	name: string;
	/** HTTP method for which this function is invoked. */
	method: 'GET' | 'POST' | 'PUT' | 'PATCH' | 'DELETE';
	/**
	 * Uri path for which this function is invoked. Must start with `/.`
	 */
	route: string;
	/**
	 * Whether or not to disable authentication
	 * for a route
	 */
	disableAuth?: boolean;
	/**
	 * Optional overrides of the scopes for a route
	 */
	scopes?: string[];
	/**
	 * Parameters within the route. If specified, the route must
	 * contain `{parameter-name}`, ex: /users/{userId}
	 */
	pathParameters?: P;
	/**
	 * Optional override of default AJV instance
	 *
	 * @deprecated Use your own AJV instance in `validators`
	 */
	ajv?: Ajv;
	/**
	 * The amount of time that Lambda allows a function to run before stopping it.
	 * The default is 3 seconds. The maximum allowed value is 30 seconds.
	 *
	 * Consider using a `QueueHandler` for a timeout larger than 30 seconds.
	 */
	timeout?: number;

	/** @deprecated Use `validators` instead */
	schemas?: {
		body?: JSONSchemaType<B>;
		query?: JSONSchemaType<Q>;
		response?: JSONSchemaType<R>;
	};

	validators?: {
		body?: (body: unknown) => B;
		query?: (query: unknown) => Q;
		response?: (response: unknown) => R;
	};
}

export type ApiHandlerAuthorizer<
	B,
	Q,
	P extends ReadonlyArray<string>,
	A,
	R,
> = (
	event: ParsedApiEvent<B, Q, P>,
	handlerOptions: ApiHandlerOptions<B, Q, A, P, R>,
) => A | false;

export interface ApiHandlerOptions<B, Q, A, P extends ReadonlyArray<string>, R>
	extends ApiHandlerDefinition<B, Q, R> {
	authorizer?: ApiHandlerAuthorizer<B, Q, P, A, R>;
	pathParameters?: P;
}

export type ValidatedApiEvent<
	B,
	Q,
	A,
	P extends ReadonlyArray<string>,
> = APIGatewayProxyEventV2 & {
	input: {
		body: B;
		query: Q;
		path: ApiPathParameters<P>;
		auth: A;
	};
};

export type ParsedApiEvent<
	B,
	Q,
	P extends ReadonlyArray<string>,
	A = never,
> = Omit<ValidatedApiEvent<B, Q, A, P>, 'input'> & {
	input: Omit<ValidatedApiEvent<B, Q, A, P>['input'], 'auth'>;
};

export type ApiHandlerFunction<
	B,
	Q,
	A,
	R,
	P extends ReadonlyArray<string>,
> = Handler<
	ValidatedApiEvent<B, Q, A, P>,
	ISuccessResponse<R> | IFailedResponse
>;

export type ApiHandlerWithDefinition<
	B = never,
	Q = never,
	R = never,
> = APIGatewayProxyHandlerV2 & {
	type: HandlerTypes.API;
	definition: ApiHandlerDefinition<B, Q, R>;
};

interface AjvValidators<B, Q> {
	body?: ValidateFunction<B>;
	query?: ValidateFunction<Q>;
}

/**
 * Creates a handler that will be attached to the service api
 * @param options
 * @param handler
 * @returns
 */
export function ApiHandler<
	B = unknown,
	Q = unknown,
	A = unknown,
	P extends ReadonlyArray<string> = never,
	R = unknown,
>(
	options: ApiHandlerOptions<B, Q, A, P, R>,
	handler: ApiHandlerFunction<B, Q, A, R, P>,
): ApiHandlerWithDefinition<B, Q, R> {
	const {
		schemas,
		authorizer,
		ajv: customAjv,
		validators,
		...definition
	} = options;

	const ajvValidators: AjvValidators<B, Q> = {};

	if (schemas && schemas.body) {
		ajvValidators.body = (customAjv ?? ajv).compile(schemas.body);
	}

	if (schemas && schemas.query) {
		ajvValidators.query = (customAjv ?? ajv).compile(schemas.query);
	}

	const wrappedHandler: APIGatewayProxyHandlerV2 = async (event, context) => {
		try {
			const validatedParameters = checkPathParameters<P>(
				event.pathParameters,
				definition.pathParameters,
			);

			if (typeof validatedParameters === 'string') {
				return FailedResponse(
					`The parameter "${validatedParameters}" was not found in the route "${options.route}". Please check your route configuration`,
				);
			}

			let queryBody: unknown;
			if (event.rawQueryString) {
				try {
					queryBody = qs.parse(event.rawQueryString);
				} catch (error) {
					return FailedResponse(error);
				}
			}

			let validateBodyResult: ValidationResult<B> = {
				success: true,
				data: event.body as unknown as B,
			};
			let validateQueryResult: ValidationResult<Q> = {
				success: true,
				data: queryBody as Q,
			};
			if (validators) {
				validateBodyResult = validateInput(validators.body, event.body);
				validateQueryResult = validateInput(validators.query, queryBody);
			} else if (ajvValidators) {
				validateBodyResult = validateDeprecatedInput(
					ajvValidators.body,
					event.body,
				);
				validateQueryResult = validateDeprecatedInput(
					ajvValidators.query,
					queryBody,
				);
			}

			if (!validateBodyResult.success) {
				return FailedResponse(validateBodyResult.error, { statusCode: 400 });
			}
			if (!validateQueryResult.success) {
				return FailedResponse(validateQueryResult.error, { statusCode: 400 });
			}

			const parsedEvent: ParsedApiEvent<B, Q, P> = {
				...event,
				input: {
					body: validateBodyResult.data,
					query: validateQueryResult.data,
					path: validatedParameters,
				},
			};

			let auth = undefined as unknown as A;
			if (authorizer) {
				try {
					const authResult = authorizer(parsedEvent, options);
					if (authResult) {
						auth = authResult;
					} else {
						return FailedResponse('Unauthorized', { statusCode: 403 });
					}
				} catch {
					return FailedResponse('Unauthorized', { statusCode: 403 });
				}
			}

			const validatedEvent: ValidatedApiEvent<B, Q, A, P> = {
				...event,
				input: {
					...parsedEvent.input,
					auth: auth,
				},
			};

			const result = handler(validatedEvent, context, () => {});
			if (result) {
				const finalResult = await result;
				if ('bodyString' in finalResult) {
					return {
						body: finalResult.bodyString,
						cookies: finalResult.cookies,
						headers: finalResult.headers,
						isBase64Encoded: finalResult.isBase64Encoded,
						statusCode: finalResult.statusCode,
					};
				}
				return finalResult;
			}
			throw new Error('The API handler return an invalid response type');
		} catch (error) {
			return FailedResponse(error);
		}
	};

	return Object.assign(wrappedHandler, {
		definition: {
			...definition,
			validators,
			schemas,
		},
		type: HandlerTypes.API as const,
	});
}

type ValidationResult<T> =
	| { success: false; error: unknown }
	| { success: true; data: T };

/**
 * Validate the input for our query or our body
 * @param validator
 * @param input
 * @returns
 */
function validateInput<T>(
	validator?: (value: any) => T,
	input?: string | unknown,
): ValidationResult<T> {
	if (!validator) {
		return { success: true, data: input as T };
	}
	/**
	 * Assume any string inputs are JSON
	 */
	if (typeof input === 'string') {
		input = JSON.parse(input);
	}

	try {
		const validatedInput = validator(input);
		if (validatedInput) {
			return { success: true, data: validatedInput };
		}
		throw new Error('Input validation failed');
	} catch (error) {
		return {
			success: false,
			error: error instanceof Error ? { message: error.message } : error,
		};
	}
}

/**
 * Validate the input for our query or our body depending
 * @param validator
 * @param input
 * @returns
 * @deprecated
 */
function validateDeprecatedInput<T>(
	validator?: ValidateFunction<T>,
	input?: string | unknown,
): ValidationResult<T> {
	if (!validator) {
		return { success: true, data: input as unknown as T };
	}
	/**
	 * Assume any string inputs are JSON
	 */
	if (typeof input === 'string') {
		input = JSON.parse(input);
	}

	if (validator(input)) {
		return { success: true, data: input };
	}
	const [validationError] = validator.errors ?? [];
	if (validationError) {
		return { success: false, error: validationError };
	}
	throw new Error('Unknown error running AJV validator for input');
}

/**
 * Check to make sure that path parameters that have
 * been defined exist on the function
 * @param pathParameters
 * @param definedParameters
 * @returns
 */
function checkPathParameters<P extends ReadonlyArray<string>>(
	pathParameters: APIGatewayProxyEventPathParameters = {},
	definedParameters?: P,
): ApiPathParameters<P> | string {
	if (!definedParameters) {
		return {} as ApiPathParameters<P>;
	}
	const validatedParameters: Record<string, string> = {};
	for (const param of definedParameters) {
		const value = pathParameters[param];
		if (!value) {
			return param;
		}
		validatedParameters[param] = value;
	}

	return validatedParameters as ApiPathParameters<P>;
}<|MERGE_RESOLUTION|>--- conflicted
+++ resolved
@@ -25,10 +25,7 @@
 	R = never,
 	P extends ReadonlyArray<string> = ReadonlyArray<string>,
 > extends HandlerDefinition {
-<<<<<<< HEAD
-=======
 	/** The name of the function  */
->>>>>>> 369f3f4f
 	name: string;
 	/** HTTP method for which this function is invoked. */
 	method: 'GET' | 'POST' | 'PUT' | 'PATCH' | 'DELETE';
